--- conflicted
+++ resolved
@@ -34,28 +34,16 @@
         @connected = true
         @results_callback = proc {}
         @keepalives_callback = proc {}
-<<<<<<< HEAD
-        Aws.use_bundled_cert! if Gem.win_platform?
-        if @settings[:access_key_id].nil?
-          @sqs = Aws::SQS::Client.new(region: @settings[:region])
-          @sns = Aws::SNS::Client.new(region: @settings[:region])
-        else
-          @sqs = Aws::SQS::Client.new(region: @settings[:region],
-                                      access_key_id: @settings[:access_key_id],
-                                      secret_access_key: @settings[:secret_access_key]
-                                    )
-          @sns = Aws::SNS::Client.new(region: @settings[:region],
-                                      access_key_id: @settings[:access_key_id],
-                                      secret_access_key: @settings[:secret_access_key]
-                                    )
-        end
-=======
         # Sensu Windows install does not include a valid cert bundle for AWS
         Aws.use_bundled_cert! if Gem.win_platform?
-        @sqs = Aws::SQS::Client.new(region: @settings[:region])
-        @sns = Aws::SNS::Client.new(region: @settings[:region])
-
->>>>>>> 1e087887
+        aws_client_settings = {region: @settings[:region]}
+        unless @settings[:access_key_id].nil?
+          aws_client_settings[:access_key_id] = @settings[:access_key_id]
+          aws_client_settings[:secret_access_key] = @settings[:secret_access_key]
+        end
+        @sqs = Aws::SQS::Client.new aws_client_settings
+        @sns = Aws::SNS::Client.new aws_client_settings
+
         # connect to statsd, if necessary
         @statsd = nil
         if !@settings[:statsd_addr].nil? and @settings[:statsd_addr] != ""
